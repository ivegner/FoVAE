--- conflicted
+++ resolved
@@ -282,14 +282,13 @@
     )
     for i, ring in enumerate([foveation_params["fovea"], *foveation_params["peripheral_rings"]]):
         scale_factor = scale_factors[i]
-<<<<<<< HEAD
         target_indices = ring["target_indices"]
-        source_indices = torch.floor((ring["mus"] - 0.5) / scale_factor).int()
+        source_indices = torch.floor((ring["mus"] - 0.5) / scale_factor).long()
         n_indices = source_indices.size(1)
-        batch_idx = torch.arange(b).view(b, 1, 1).expand(-1, c, n_indices)
-        channel_idx = torch.arange(c).view(1, c, 1).expand(b, c, n_indices)
-        x_idx = source_indices[:, :, 1].view(b, 1, n_indices).expand(b, c, n_indices)
-        y_idx = source_indices[:, :, 0].view(b, 1, n_indices).expand(b, c, n_indices)
+        batch_idx = torch.arange(b).view(b, 1, 1).expand(-1, c, n_indices).long()
+        channel_idx = torch.arange(c).view(1, c, 1).expand(b, c, n_indices).long()
+        x_idx = source_indices[:, :, 1].view(b, 1, n_indices).expand(b, c, n_indices).long()
+        y_idx = source_indices[:, :, 0].view(b, 1, n_indices).expand(b, c, n_indices).long()
 
         # check validity of x_idx and y_idx
         assert (x_idx >= 0).all() and (
@@ -302,21 +301,6 @@
         foveated_image[:, :, target_indices[:, 1], target_indices[:, 0]] = pyramid[i][
             batch_idx, channel_idx, x_idx, y_idx
         ]
-=======
-        target_indices = ring["target_indices"].long()
-        source_indices = torch.round((ring["mus"] - 0.5) / (scale_factor)).long()
-        n_indices = source_indices.size(1)
-        batch_idx = torch.arange(b).view(b, 1, 1).expand(-1, c, n_indices).long()
-        channel_idx = torch.arange(c).view(1, c, 1).expand(b, c, n_indices).long()
-        x_idx = source_indices[:, :, 1].view(b, 1, n_indices).expand(b, c, n_indices).long()
-        y_idx = source_indices[:, :, 0].view(b, 1, n_indices).expand(b, c, n_indices).long()
-        # foveated_image[
-        #     :, :, target_indices[:, 0], target_indices[:, 1]
-        # ] = pyramid[i][torch.arange(b).view(b, 1).expand(-1, source_indices.size(1)), :, source_indices[:, :, 1], source_indices[:, :, 0]].transpose(1, 2)  # pyramid[i].transpose(0, 1)[:, source_indices[:, :, 0], source_indices[:, :, 1]]
-        foveated_image[
-            :, :, target_indices[:, 1], target_indices[:, 0]
-        ] = pyramid[i][batch_idx, channel_idx, x_idx, y_idx]
->>>>>>> 0394351d
     return foveated_image
 
 
